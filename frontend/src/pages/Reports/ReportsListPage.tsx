import {
  IonContent,
  IonHeader,
  IonPage,
  IonToolbar,
  IonList,
  IonSkeletonText,
  IonItem,
  IonLabel,
  IonSegment,
  IonSegmentButton,
  IonIcon,
  IonButton,
  IonToast,
  IonModal,
} from '@ionic/react';
import { useTranslation } from 'react-i18next';
import { useHistory } from 'react-router-dom';
import { useQuery, useQueryClient } from '@tanstack/react-query';
import { fetchAllReports, toggleReportBookmark } from 'common/api/reportService';
import { useMarkReportAsRead } from 'common/hooks/useReports';
import ReportItem from 'pages/Home/components/ReportItem/ReportItem';
import NoReportsMessage from 'pages/Home/components/NoReportsMessage/NoReportsMessage';
import { useState, useMemo, useEffect, useRef } from 'react';
import { MedicalReport } from 'common/models/medicalReport';
import { documentTextOutline } from 'ionicons/icons';
import sortSvg from 'assets/icons/sort.svg';
import filterOutlineIcon from 'assets/icons/filter-outline.svg';
import FilterPanel, { CategoryOption } from './components/FilterPanel/FilterPanel';
import CategoryTag from './components/CategoryTag/CategoryTag';

import './ReportsListPage.scss';

type FilterOption = 'all' | 'bookmarked';
type SortDirection = 'desc' | 'asc';

/**
 * Page component for displaying a list of all medical reports.
 */
const ReportsListPage: React.FC = () => {
  const { t } = useTranslation(['report', 'common']);
  const history = useHistory();
  const queryClient = useQueryClient();
  const [filter, setFilter] = useState<FilterOption>('all');
  const [sortDirection, setSortDirection] = useState<SortDirection>('desc'); // Default sort by newest first
  const [showToast, setShowToast] = useState(false);
  const [toastMessage] = useState('');
  const [showFilterModal, setShowFilterModal] = useState(false);
  const [selectedCategories, setSelectedCategories] = useState<string[]>([]);
  const filterModalRef = useRef<HTMLIonModalElement>(null);

  // Define available categories
  const categories: CategoryOption[] = [
    { id: 'general', label: t('category.general', { ns: 'report' }) },
    { id: 'heart', label: t('category.heart', { ns: 'report' }) },
    { id: 'brain', label: t('category.brain', { ns: 'report' }) },
    // Add more categories as needed
  ];

  const {
    data: reports = [],
    isLoading,
    isError,
  } = useQuery({
    queryKey: ['reports'],
    queryFn: fetchAllReports,
  });

  const { mutate: markAsRead } = useMarkReportAsRead();

  // Filter and sort reports based on selected filter, categories, and sort direction
  const filteredReports = useMemo(() => {
<<<<<<< HEAD
    // First, filter the reports by bookmark status
    let filtered = filter === 'all' ? reports : reports.filter(report => report.bookmarked);

    // Then, filter by selected categories if any are selected
    if (selectedCategories.length > 0) {
      filtered = filtered.filter(report =>
        selectedCategories.includes(report.category.toLowerCase())
      );
    }

    // Finally, sort the filtered reports by date
    return [...filtered].sort((a, b) => {
      const dateA = new Date(a.createdAt).getTime();
      const dateB = new Date(b.createdAt).getTime();
      return sortDirection === 'desc' ? dateB - dateA : dateA - dateB;
    });
  }, [reports, filter, sortDirection, selectedCategories]);
=======
    if (filter === 'all') return reports;
    return reports.filter((report) => report.bookmarked);
  }, [reports, filter]);
>>>>>>> be950628

  // Check if there are any bookmarked reports
  const hasBookmarkedReports = useMemo(() => {
    return reports.some((report) => report.bookmarked);
  }, [reports]);

  // Reset to 'all' filter if no bookmarked reports and current filter is 'bookmarked'
  useEffect(() => {
    if (!hasBookmarkedReports && filter === 'bookmarked') {
      setFilter('all');
    }
  }, [hasBookmarkedReports, filter]);

  const handleSegmentChange = (e: CustomEvent) => {
    setFilter(e.detail.value as FilterOption);
  };

  const handleReportClick = (reportId: string) => {
    // Mark the report as read
    markAsRead(reportId);

    // Navigate to the report detail page
    history.push(`/tabs/reports/${reportId}`);
  };

  const handleToggleBookmark = async (reportId: string, isCurrentlyBookmarked: boolean) => {
    try {
      // Toggle the bookmark status
      const updatedReport = await toggleReportBookmark(reportId, !isCurrentlyBookmarked);

      // Update the reports in the cache
      queryClient.setQueryData<MedicalReport[]>(['reports'], (oldReports) => {
        if (!oldReports) return [];
        return oldReports.map((report) =>
          report.id === updatedReport.id ? updatedReport : report,
        );
      });
    } catch (error) {
      console.error('Failed to toggle bookmark:', error);
    }
  };

  const handleUpload = () => {
    history.push('/tabs/upload');
  };

  const handleRetry = () => {
    window.location.reload();
  };

  const handleSortClick = () => {
    const newSortDirection = sortDirection === 'desc' ? 'asc' : 'desc';
    setSortDirection(newSortDirection);
  };

  const handleFilterClick = () => {
    setShowFilterModal(true);
  };

  const handleCloseFilterModal = () => {
    filterModalRef.current?.dismiss();
  };

  const handleApplyFilters = (categories: string[]) => {
    setSelectedCategories(categories);
  };

  const handleRemoveCategory = (categoryId: string) => {
    setSelectedCategories(prev => prev.filter(id => id !== categoryId));
  };

  const handleClearAllCategories = () => {
    setSelectedCategories([]);
  };

  const getCategoryLabel = (categoryId: string): string => {
    const category = categories.find(cat => cat.id === categoryId);
    return category ? category.label : categoryId;
  };

  const renderCategoryTags = () => {
    if (selectedCategories.length === 0) return null;

    return (
      <div className="reports-list-page__category-tags">
        {selectedCategories.map(categoryId => (
          <CategoryTag
            key={categoryId}
            label={getCategoryLabel(categoryId)}
            onRemove={() => handleRemoveCategory(categoryId)}
          />
        ))}
      </div>
    );
  };

  const renderReportsList = () => {
    if (isLoading) {
      return Array(5)
        .fill(0)
        .map((_, index) => (
          <IonItem key={`skeleton-${index}`}>
            <div className="report-icon skeleton"></div>
            <IonLabel>
              <IonSkeletonText animated style={{ width: '40%' }} />
              <IonSkeletonText animated style={{ width: '70%' }} />
              <IonSkeletonText animated style={{ width: '30%' }} />
            </IonLabel>
          </IonItem>
        ));
    }

    if (isError) {
      return (
        <div className="reports-list-page__empty-state">
          <NoReportsMessage onUpload={handleUpload} onRetry={handleRetry} />
        </div>
      );
    }

    if (filteredReports.length === 0) {
      return (
        <div className="reports-list-page__empty-state">
          {filter === 'bookmarked' ? (
            <div className="reports-list-page__no-bookmarks">
              <h3>{t('list.noBookmarksTitle', { ns: 'report' })}</h3>
              <p>{t('list.noBookmarksMessage', { ns: 'report' })}</p>
            </div>
          ) : selectedCategories.length > 0 ? (
            <div className="reports-list-page__no-matches">
              <h3>{t('list.noMatchesTitle', { ns: 'report' })}</h3>
              <p>{t('list.noMatchesMessage', { ns: 'report' })}</p>
              <IonButton onClick={handleClearAllCategories}>
                {t('list.clearFilters', { ns: 'report' })}
              </IonButton>
            </div>
          ) : (
            <NoReportsMessage onUpload={handleUpload} onRetry={handleRetry} />
          )}
        </div>
      );
    }

    return filteredReports.map((report) => (
      <ReportItem
        key={report.id}
        report={report}
        onClick={() => handleReportClick(report.id)}
        onToggleBookmark={() => handleToggleBookmark(report.id, report.bookmarked)}
        showBookmarkButton
      />
    ));
  };

  return (
    <IonPage className="reports-list-page">
      <IonHeader className="reports-list-page__header">
        <IonToolbar>
          <div
            style={{
              display: 'flex',
              justifyContent: 'space-between',
              width: '100%',
              alignItems: 'center',
            }}
          >
            <div className="reports-list-page__title-container">
              <IonIcon icon={documentTextOutline} className="reports-list-page__title-icon" />
              <h1 className="reports-list-page__title">{t('list.title', { ns: 'report' })}</h1>
            </div>
            <div className="reports-list-page__actions">
              <IonButton
                fill="clear"
                className="reports-list-page__sort-button"
                onClick={handleSortClick}
                aria-label={t('list.sortButton', { ns: 'report' })}
              >
                <div className="custom-icon-wrapper">
                  <img
                    src={sortSvg}
                    alt={t('list.sortButton', { ns: 'report' })}
                    className="custom-icon"
                  />
                </div>
              </IonButton>
              <IonButton
                fill="clear"
                className="reports-list-page__filter-button"
                onClick={handleFilterClick}
                aria-label={t('list.filterButton', { ns: 'report' })}
              >
                <div className="custom-icon-wrapper">
                  <img
                    src={filterOutlineIcon}
                    alt={t('list.filterButton', { ns: 'report' })}
                    className="custom-icon"
                  />
                </div>
              </IonButton>
            </div>
          </div>
        </IonToolbar>
      </IonHeader>
      <IonContent className="reports-list-page__content-container">
        {!isLoading && !isError && reports.length > 0 && hasBookmarkedReports && (
          <div className="reports-list-page__filter">
            <div className="reports-list-page__segment-wrapper">
              <IonSegment value={filter} onIonChange={handleSegmentChange} mode="ios">
                <IonSegmentButton value="all">
                  <IonLabel>{t('list.filterAll', { ns: 'report' })}</IonLabel>
                </IonSegmentButton>
                <IonSegmentButton value="bookmarked">
                  <IonLabel>{t('list.filterBookmarked', { ns: 'report' })}</IonLabel>
                </IonSegmentButton>
              </IonSegment>
            </div>
          </div>
        )}

        {/* Display selected category tags */}
        {renderCategoryTags()}

        <div className="reports-list-page__content">
          <IonList className="reports-list-page__list" lines="none">
            {renderReportsList()}
          </IonList>
        </div>
      </IonContent>

      {/* Filter Modal */}
      <IonModal
        ref={filterModalRef}
        isOpen={showFilterModal}
        onDidDismiss={() => setShowFilterModal(false)}
        className="reports-list-page__filter-modal"
      >
        <FilterPanel
          categories={categories}
          selectedCategories={selectedCategories}
          onApply={handleApplyFilters}
          onClose={handleCloseFilterModal}
        />
      </IonModal>

      <IonToast
        isOpen={showToast}
        onDidDismiss={() => setShowToast(false)}
        message={toastMessage}
        duration={2000}
        position="bottom"
      />
    </IonPage>
  );
};

export default ReportsListPage;<|MERGE_RESOLUTION|>--- conflicted
+++ resolved
@@ -70,7 +70,6 @@
 
   // Filter and sort reports based on selected filter, categories, and sort direction
   const filteredReports = useMemo(() => {
-<<<<<<< HEAD
     // First, filter the reports by bookmark status
     let filtered = filter === 'all' ? reports : reports.filter(report => report.bookmarked);
 
@@ -88,11 +87,6 @@
       return sortDirection === 'desc' ? dateB - dateA : dateA - dateB;
     });
   }, [reports, filter, sortDirection, selectedCategories]);
-=======
-    if (filter === 'all') return reports;
-    return reports.filter((report) => report.bookmarked);
-  }, [reports, filter]);
->>>>>>> be950628
 
   // Check if there are any bookmarked reports
   const hasBookmarkedReports = useMemo(() => {
