--- conflicted
+++ resolved
@@ -88,16 +88,12 @@
     }
 
     return reports.map((report) => (
-<<<<<<< HEAD
-      <ReportItem key={report.id} report={report} onClick={() => handleReportClick(report.id)} />
-=======
       <ReportItem
         key={report.id}
         report={report}
         onClick={() => handleReportClick(report.id)}
         showBookmarkButton={true}
       />
->>>>>>> 6d1a22d1
     ));
   };
 
